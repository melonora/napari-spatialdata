--- conflicted
+++ resolved
@@ -371,7 +371,21 @@
     return elements, name_to_add
 
 
-<<<<<<< HEAD
+def _get_metadata_adata(sdata: SpatialData, key: str) -> None | AnnData:
+    """
+    Retrieve AnnData to be used in layer metadata.
+
+    Get the AnnData table in the SpatialData object based on the element
+    """
+    if sdata.table:
+        adata = sdata.table[sdata.table.obs[sdata.table.uns["spatialdata_attrs"]["region_key"]] == key]
+        if adata.shape[0] == 0:
+            return None
+    else:
+        return None
+    return adata
+
+
 def get_itemindex_by_text(
     list_widget: CoordinateSystemWidget | ElementWidget, item_text: str
 ) -> None | QListWidgetItem:
@@ -380,19 +394,4 @@
         widget_item_text = list_widget.item(index).text()
         if widget_item_text == item_text:
             widget_item = list_widget.item(index)
-    return widget_item
-=======
-def _get_metadata_adata(sdata: SpatialData, key: str) -> None | AnnData:
-    """
-    Retrieve AnnData to be used in layer metadata.
-
-    Get the AnnData table in the SpatialData object based on the element
-    """
-    if sdata.table:
-        adata = sdata.table[sdata.table.obs[sdata.table.uns["spatialdata_attrs"]["region_key"]] == key]
-        if adata.shape[0] == 0:
-            return None
-    else:
-        return None
-    return adata
->>>>>>> 5ce9d0f1
+    return widget_item