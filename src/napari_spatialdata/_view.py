from typing import Any, FrozenSet, Optional, Sequence

import napari
<<<<<<< HEAD
import numpy as np
import pandas as pd
=======
>>>>>>> 4070a61e
from anndata import AnnData
from loguru import logger
from napari._qt.qt_resources import get_stylesheet
from napari._qt.utils import QImg2array
<<<<<<< HEAD
from napari.layers import Labels, Shapes
=======
from napari.layers import Labels, Points
>>>>>>> 4070a61e
from napari.viewer import Viewer
from qtpy.QtCore import QSize, Qt
from qtpy.QtWidgets import (
    QComboBox,
    QGridLayout,
    QLabel,
    QPushButton,
    QVBoxLayout,
    QWidget,
)
from spatialdata import join_sdata_spatialelement_table

<<<<<<< HEAD
from napari_spatialdata._annotationwidgets import MainWindow
from napari_spatialdata._model import ImageModel
=======
from napari_spatialdata._model import DataModel
>>>>>>> 4070a61e
from napari_spatialdata._scatterwidgets import AxisWidgets, MatplotlibWidget
from napari_spatialdata._widgets import (
    AListWidget,
    CBarWidget,
    ComponentWidget,
    RangeSliderWidget,
)

__all__ = ["QtAdataViewWidget", "QtAdataScatterWidget", "QtAdataAnnotationWidget"]

from napari_spatialdata.utils._utils import _get_init_table_list


class QtAdataScatterWidget(QWidget):
    """Adata viewer widget."""

    def __init__(self, input: Viewer):
        super().__init__()

        self._model = DataModel()

        self.setLayout(QGridLayout())

        if isinstance(input, Viewer):
            self._viewer = input
            self._select_layer()
            self._viewer.layers.selection.events.changed.connect(self._select_layer)
            self._viewer.layers.selection.events.changed.connect(self._on_selection)

        elif isinstance(input, AnnData):
            self._viewer = None
            self.model.adata = input
            self.setStyleSheet(get_stylesheet("dark"))
            self.quit_button_widget = QPushButton("Close")
            self.quit_button_widget.clicked.connect(self.close)
            self.quit_button_widget.setStyleSheet("background-color: red")
            self.quit_button_widget.setFixedSize(QSize(100, 25))
            self.layout().addWidget(self.quit_button_widget, 0, 2, 1, 1, Qt.AlignRight)

        # Matplotlib

        self.matplotlib_widget = MatplotlibWidget(self.viewer, self.model)
        self.layout().addWidget(self.matplotlib_widget, 1, 0, 1, 3)

        # Names of tables annotating respective layer.
        table_label = QLabel("Tables annotating layer:")
        self.table_name_widget = QComboBox()
        if (table_names := self.model.table_names) is not None:
            self.table_name_widget.addItems(table_names)

        self.table_name_widget.currentTextChanged.connect(self._update_adata)
        self.layout().addWidget(table_label, 2, 0, Qt.AlignLeft)
        self.layout().addWidget(self.table_name_widget)

        self.x_widget = AxisWidgets(self.model, "X-axis")
        self.layout().addWidget(self.x_widget, 3, 0, 6, 1)

        self.y_widget = AxisWidgets(self.model, "Y-axis")
        self.layout().addWidget(self.y_widget, 3, 1, 6, 1)

        self.color_widget = AxisWidgets(self.model, "Color", True)
        self.layout().addWidget(self.color_widget, 3, 2, 6, 1)

        self.plot_button_widget = QPushButton("Plot")
        self.plot_button_widget.clicked.connect(
            lambda: self.matplotlib_widget._onClick(
                self.x_widget.widget.data,
                self.y_widget.widget.data,
                self.color_widget.widget.data,  # type:ignore[arg-type]
                self.x_widget.getFormattedLabel(),
                self.y_widget.getFormattedLabel(),
                self.color_widget.getFormattedLabel(),
            )
        )

        self.export_button_widget = QPushButton("Export")
        self.export_button_widget.clicked.connect(self.export)

        self.layout().addWidget(self.plot_button_widget, 9, 0, 1, 2)
        self.layout().addWidget(self.export_button_widget, 9, 2, 1, 2)

        self.model.events.adata.connect(self._on_selection)

    def export(self) -> None:
        """Export shapes."""
        if (self.matplotlib_widget.selector) is None or (self.matplotlib_widget.selector.exported_data is None):
            raise ValueError("Data points haven't been selected from the matplotlib visualisation.")

        self.matplotlib_widget.selector.export(self.model.adata)

    def _update_adata(self) -> None:
        if (table_name := self.table_name_widget.currentText()) == "":
            return
<<<<<<< HEAD
        layer = self._viewer.layers.selection.active
        adata = None

        if sdata := layer.metadata.get("sdata"):
            element_name = layer.metadata.get("name")
            table = sdata[table_name]
            adata = table[table.obs[table.uns["spatialdata_attrs"]["region_key"]] == element_name]
            layer.metadata["adata"] = adata
=======
        self.model.active_table_name = table_name
        layer = self._viewer.layers.selection.active

        if sdata := layer.metadata.get("sdata"):
            element_name = layer.metadata.get("name")
            _, table = join_sdata_spatialelement_table(sdata, element_name, table_name, "left")
            layer.metadata["adata"] = table
>>>>>>> 4070a61e

        if layer is not None and "adata" in layer.metadata:
            with self.model.events.adata.blocker():
                self.model.adata = layer.metadata["adata"]

        if self.model.adata.shape == (0, 0):
            return

<<<<<<< HEAD
        self.model.spot_diameter = np.array([0.0, 10.0, 10.0])
        self.model.instance_key = layer.metadata["instance_key"] = (
            adata.uns["spatialdata_attrs"]["instance_key"] if adata is not None else None
        )
        self.model.region_key = layer.metadata["region_key"] = (
            adata.uns["spatialdata_attrs"]["region_key"] if adata is not None else None
=======
        self.model.instance_key = layer.metadata["instance_key"] = (
            table.uns["spatialdata_attrs"]["instance_key"] if table is not None else None
        )
        self.model.region_key = layer.metadata["region_key"] = (
            table.uns["spatialdata_attrs"]["region_key"] if table is not None else None
>>>>>>> 4070a61e
        )
        self.model.system_name = layer.metadata["name"] if "name" in layer.metadata else None

        self.x_widget.widget._onChange()
        self.x_widget.component_widget._onChange()
        self.y_widget.widget._onChange()
        self.y_widget.component_widget._onChange()
        self.color_widget.widget._onChange()
        self.color_widget.component_widget._onChange()

    def _on_selection(self, event: Any) -> None:
        self.x_widget.widget.clear()
        self.y_widget.widget.clear()
        self.color_widget.widget.clear()

        self.table_name_widget.clear()
        self.table_name_widget.clear()
        if event.source == self.model or event.source.active:
<<<<<<< HEAD
            table_list = self._get_init_table_list()
=======
            table_list = _get_init_table_list(self.viewer.layers.selection.active)
>>>>>>> 4070a61e
            if table_list:
                self.model.table_names = table_list
                self.table_name_widget.addItems(table_list)
                widget_index = self.table_name_widget.findText(table_list[0])
                self.table_name_widget.setCurrentIndex(widget_index)
        self.x_widget.widget._onChange()
        self.x_widget.component_widget._onChange()
        self.y_widget.widget._onChange()
        self.y_widget.component_widget._onChange()
        self.color_widget.widget._onChange()
        self.color_widget.component_widget._onChange()

    def _get_init_table_list(self) -> Optional[Sequence[Optional[str]]]:
        layer = self.viewer.layers.selection.active

        table_names: Optional[Sequence[Optional[str]]]
        if table_names := layer.metadata.get("table_names"):
            return table_names  # type: ignore[no-any-return]
        return None

    def _select_layer(self) -> None:
        """Napari layers."""
        layer = self._viewer.layers.selection.active
        self.model.layer = layer
        if not hasattr(layer, "metadata") or not isinstance(layer.metadata.get("adata"), AnnData):
            if hasattr(self, "x_widget"):
                self.table_name_widget.clear()
                self.x_widget.clear()
                self.y_widget.clear()
                self.color_widget.clear()
            return

        if layer is not None and "adata" in layer.metadata:
            self.model.adata = layer.metadata["adata"]

    def screenshot(self) -> Any:
        return QImg2array(self.grab().toImage())

    @property
    def viewer(self) -> napari.Viewer:
        """:mod:`napari` viewer."""
        return self._viewer

    @property
    def model(self) -> DataModel:
        """:mod:`napari` viewer."""
        return self._model


class QtAdataViewWidget(QWidget):
    """Adata viewer widget."""

    def __init__(self, viewer: Viewer):
        super().__init__()

        self._viewer = viewer
        self._model = DataModel()

        self._select_layer()
        self._viewer.layers.selection.events.changed.connect(self._select_layer)

        self.setLayout(QVBoxLayout())

        # Names of tables annotating respective layer.
        table_label = QLabel("Tables annotating layer:")
        self.table_name_widget = QComboBox()
        if (table_names := self.model.table_names) is not None:
            self.table_name_widget.addItems(table_names)

        self.table_name_widget.currentTextChanged.connect(self._update_adata)
        self.layout().addWidget(table_label)
        self.layout().addWidget(self.table_name_widget)

        # obs
        obs_label = QLabel("Observations:")
        obs_label.setToolTip("Keys in `adata.obs` containing cell observations.")
        self.obs_widget = AListWidget(self.viewer, self.model, attr="obs")
        self.layout().addWidget(obs_label)
        self.layout().addWidget(self.obs_widget)

        # Vars
        var_label = QLabel("Vars:")
        var_label.setToolTip("Names from `adata.var_names` or `adata.raw.var_names`.")
        self.var_widget = AListWidget(self.viewer, self.model, attr="var")
        self.var_widget.setAdataLayer("X")

        # layers
        adata_layer_label = QLabel("Layers:")
        adata_layer_label.setToolTip("Keys in `adata.layers` used when visualizing gene expression.")
        self.adata_layer_widget = QComboBox()
        if self.model.adata is not None:
            self.adata_layer_widget.addItem("X", None)
            self.adata_layer_widget.addItems(self._get_adata_layer())

        self.adata_layer_widget.currentTextChanged.connect(self.var_widget.setAdataLayer)

        self.layout().addWidget(adata_layer_label)
        self.layout().addWidget(self.adata_layer_widget)
        self.layout().addWidget(var_label)
        self.layout().addWidget(self.var_widget)

        # obsm
        obsm_label = QLabel("Obsm:")
        obsm_label.setToolTip("Keys in `adata.obsm` containing multidimensional cell information.")
        self.obsm_widget = AListWidget(self.viewer, self.model, attr="obsm", multiselect=False)
        self.obsm_index_widget = ComponentWidget(self.model, attr="obsm", max_visible=6)
        self.obsm_index_widget.setToolTip("Indices for current key in `adata.obsm`.")
        self.obsm_index_widget.currentTextChanged.connect(self.obsm_widget.setIndex)
        self.obsm_widget.itemClicked.connect(self.obsm_index_widget.addItems)

        self.layout().addWidget(obsm_label)
        self.layout().addWidget(self.obsm_widget)
        self.layout().addWidget(self.obsm_index_widget)

        # Points columns
        points_label = QLabel("Points columns:")
        points_label.setToolTip("Columns in points element excluding dimension columns.")
        self.points_widget = AListWidget(self.viewer, self.model, attr="points", multiselect=False)
        self.layout().addWidget(points_label)
        self.layout().addWidget(self.points_widget)

        # color by
        self.color_by = QLabel("Colored by:")
        self.layout().addWidget(self.color_by)

        # scalebar
        colorbar = CBarWidget(model=self.model)
        self.slider = RangeSliderWidget(self.viewer, self.model, colorbar=colorbar)
        self._viewer.window.add_dock_widget(self.slider, area="left", name="slider")
        self._viewer.window.add_dock_widget(colorbar, area="left", name="colorbar")
        self.viewer.layers.selection.events.active.connect(self.slider._onLayerChange)

        self.model.events.adata.connect(self._on_layer_update)
        self.model.events.color_by.connect(self._change_color_by)

    def _on_layer_update(self, event: Optional[Any] = None) -> None:
        """When the model updates the selected layer, update the relevant widgets."""
        logger.info("Updating layer.")

        self.table_name_widget.clear()

<<<<<<< HEAD
        table_list = self._get_init_table_list()
=======
        table_list = _get_init_table_list(self.viewer.layers.selection.active)
>>>>>>> 4070a61e
        if table_list:
            self.model.table_names = table_list
            self.table_name_widget.addItems(table_list)
            widget_index = self.table_name_widget.findText(table_list[0])
            self.table_name_widget.setCurrentIndex(widget_index)
        self.adata_layer_widget.clear()
        self.adata_layer_widget.addItem("X", None)
        self.adata_layer_widget.addItems(self._get_adata_layer())
        self.points_widget.clear()
        self.obs_widget._onChange()
        self.var_widget._onChange()
        self.obsm_widget._onChange()

    def _select_layer(self) -> None:
        """Napari layers."""
        layer = self._viewer.layers.selection.active
        self.model.layer = layer
        if not hasattr(layer, "metadata") or not isinstance(layer.metadata.get("adata", None), AnnData):
            if hasattr(self, "obs_widget"):
                self.table_name_widget.clear()
                self.adata_layer_widget.clear()
                self.points_widget.clear()
                self.obs_widget.clear()
                self.var_widget.clear()
                self.obsm_widget.clear()
                self.color_by.clear()
                if (
                    isinstance(layer, Points)
                    and len(cols := layer.metadata["sdata"][layer.metadata["name"]].columns.drop(["x", "y"])) != 0
                ):
                    self.points_widget.addItems(map(str, cols))
            return

        if layer is not None and "adata" in layer.metadata:
            self.model.adata = layer.metadata["adata"]

        if self.model.adata.shape == (0, 0):
            return

<<<<<<< HEAD
        self.model.spot_diameter = np.array([0.0, 10.0, 10.0])
=======
>>>>>>> 4070a61e
        self.model._region_key = layer.metadata["region_key"] if isinstance(layer, Labels) else None
        self.model._instance_key = layer.metadata["instance_key"] if isinstance(layer, Labels) else None
        self.model.system_name = layer.metadata["name"] if "name" in layer.metadata else None

        if hasattr(
            self, "obs_widget"
        ):  # to check if the widget has been already initialized, layer update should only be called on layer change
            self._on_layer_update()
        else:
            return

    def _update_adata(self) -> None:
        if (table_name := self.table_name_widget.currentText()) == "":
            return
<<<<<<< HEAD
        layer = self._viewer.layers.selection.active
        adata = None

        if sdata := layer.metadata.get("sdata"):
            element_name = layer.metadata.get("name")
            table = sdata[table_name]
            adata = table[table.obs[table.uns["spatialdata_attrs"]["region_key"]] == element_name]
            layer.metadata["adata"] = adata
=======
        self.model.active_table_name = table_name

        layer = self._viewer.layers.selection.active

        if sdata := layer.metadata.get("sdata"):
            element_name = layer.metadata.get("name")
            how = "left" if isinstance(layer, Labels) else "inner"
            _, table = join_sdata_spatialelement_table(sdata, element_name, table_name, how)
            layer.metadata["adata"] = table
>>>>>>> 4070a61e

        if layer is not None and "adata" in layer.metadata:
            with self.model.events.adata.blocker():
                self.model.adata = layer.metadata["adata"]

        if self.model.adata.shape == (0, 0):
            return

<<<<<<< HEAD
        self.model.spot_diameter = np.array([0.0, 10.0, 10.0])
        self.model.instance_key = layer.metadata["instance_key"] = (
            adata.uns["spatialdata_attrs"]["instance_key"] if adata is not None else None
        )
        self.model.region_key = layer.metadata["region_key"] = (
            adata.uns["spatialdata_attrs"]["region_key"] if adata is not None else None
=======
        self.model.instance_key = layer.metadata["instance_key"] = (
            table.uns["spatialdata_attrs"]["instance_key"] if table is not None else None
        )
        self.model.region_key = layer.metadata["region_key"] = (
            table.uns["spatialdata_attrs"]["region_key"] if table is not None else None
>>>>>>> 4070a61e
        )
        self.model.system_name = layer.metadata["name"] if "name" in layer.metadata else None

        if hasattr(
            self, "obs_widget"
        ):  # to check if the widget has been already initialized, layer update should only be called on layer change
            self.adata_layer_widget.clear()
            self.adata_layer_widget.addItem("X", None)
            self.adata_layer_widget.addItems(self._get_adata_layer())
            self.obs_widget._onChange()
            self.var_widget._onChange()
            self.obsm_widget._onChange()
<<<<<<< HEAD
            self.var_points_widget._onChange()
=======
>>>>>>> 4070a61e
        else:
            return

    def _get_adata_layer(self) -> Sequence[Optional[str]]:
        adata_layers = list(self.model.adata.layers.keys())
        if len(adata_layers):
            return adata_layers
        return [None]

<<<<<<< HEAD
    def _get_init_table_list(self) -> Optional[Sequence[Optional[str]]]:
        layer = self.viewer.layers.selection.active

        table_names: Optional[Sequence[Optional[str]]]
        if table_names := layer.metadata.get("table_names"):
            return table_names  # type: ignore[no-any-return]

        return None
=======
    def _change_color_by(self) -> None:
        self.color_by.setText(f"Color by: {self.model.color_by}")
>>>>>>> 4070a61e

    @property
    def viewer(self) -> napari.Viewer:
        """:mod:`napari` viewer."""
        return self._viewer

    @property
    def model(self) -> DataModel:
        """:mod:`napari` viewer."""
        return self._model

    @property
    def layernames(self) -> FrozenSet[str]:
        """Names of :class:`napari.layers.Layer`."""
        return frozenset(layer.name for layer in self.viewer.layers)


class QtAdataAnnotationWidget(QWidget):
    """Adata viewer widget."""

    def __init__(self, input: Viewer):
        super().__init__()
        self._viewer = input

        self.setLayout(QGridLayout())
        self._current_color = None
        self._current_class = None

        self.annotation_widget = MainWindow()
        self.layout().addWidget(self.annotation_widget)
        self.annotation_widget.button_group.buttonClicked.connect(self._on_click)
        self.viewer.layers.events.inserted.connect(self._on_inserted)
        self.viewer.layers.selection.events.changed.connect(self._on_layer_selection_changed)

    def _on_inserted(self, event):
        layer = event.value
        if isinstance(layer, Shapes):
            if sdata := layer.metadata.get("sdata"):
                self._set_tables(sdata)
            layer.events.data.connect(self._update_annotations)
            df = pd.DataFrame({"class": [], "color": []})
            layer.features = df

    @property
    def viewer(self) -> napari.Viewer:
        """:mod:`napari` viewer."""
        return self._viewer

    def _on_layer_selection_changed(self):
        layer = self._viewer.layers.selection.active
        if isinstance(layer, Shapes):
            if sdata := layer.metadata.get("sdata"):
                self._set_tables(sdata)
            layer.events.data.connect(self._update_annotations)
            df = pd.DataFrame({"class": [], "color": []})
            layer.features = df

    def _update_annotations(self, event):
        layer = event.source
        if event.action == "added":
            row = [self._current_class, self._current_color]
            layer.features.loc[len(layer.features) - 1] = row

    def _on_click(self):
        if isinstance(layer := self.viewer.layers.selection.active, Shapes):
            # We have five columns with at position 1 the color button
            color_ind = self.annotation_widget.tree_view.selectedIndexes()[1]
            color_button = self.annotation_widget.tree_view.indexWidget(color_ind)

            class_ind = self.annotation_widget.tree_view.selectedIndexes()[2]
            class_widget = self.annotation_widget.tree_view.indexWidget(class_ind)
            self._current_class = class_widget.text()

            # .name() converts the QColor in hexadecimal
            palette = color_button.palette()
            color = palette.color(color_button.backgroundRole()).name()
            self._viewer.layers.selection.active.current_face_color = color
            self._current_color = color

    def _set_tables(self, sdata):
        self.annotation_widget.table_name_widget.clear()
        table_list = [""]
        for table_name, table in sdata.tables.items():
            if "spatialdata_attrs" not in table.uns:
                table_list.append(table_name)

        self.annotation_widget.table_name_widget.addItems(table_list)<|MERGE_RESOLUTION|>--- conflicted
+++ resolved
@@ -1,20 +1,14 @@
 from typing import Any, FrozenSet, Optional, Sequence
 
 import napari
-<<<<<<< HEAD
 import numpy as np
 import pandas as pd
-=======
->>>>>>> 4070a61e
 from anndata import AnnData
 from loguru import logger
 from napari._qt.qt_resources import get_stylesheet
 from napari._qt.utils import QImg2array
-<<<<<<< HEAD
-from napari.layers import Labels, Shapes
-=======
-from napari.layers import Labels, Points
->>>>>>> 4070a61e
+
+from napari.layers import Labels, Shapes, Points
 from napari.viewer import Viewer
 from qtpy.QtCore import QSize, Qt
 from qtpy.QtWidgets import (
@@ -27,12 +21,8 @@
 )
 from spatialdata import join_sdata_spatialelement_table
 
-<<<<<<< HEAD
 from napari_spatialdata._annotationwidgets import MainWindow
-from napari_spatialdata._model import ImageModel
-=======
 from napari_spatialdata._model import DataModel
->>>>>>> 4070a61e
 from napari_spatialdata._scatterwidgets import AxisWidgets, MatplotlibWidget
 from napari_spatialdata._widgets import (
     AListWidget,
@@ -126,16 +116,7 @@
     def _update_adata(self) -> None:
         if (table_name := self.table_name_widget.currentText()) == "":
             return
-<<<<<<< HEAD
-        layer = self._viewer.layers.selection.active
-        adata = None
-
-        if sdata := layer.metadata.get("sdata"):
-            element_name = layer.metadata.get("name")
-            table = sdata[table_name]
-            adata = table[table.obs[table.uns["spatialdata_attrs"]["region_key"]] == element_name]
-            layer.metadata["adata"] = adata
-=======
+
         self.model.active_table_name = table_name
         layer = self._viewer.layers.selection.active
 
@@ -143,7 +124,6 @@
             element_name = layer.metadata.get("name")
             _, table = join_sdata_spatialelement_table(sdata, element_name, table_name, "left")
             layer.metadata["adata"] = table
->>>>>>> 4070a61e
 
         if layer is not None and "adata" in layer.metadata:
             with self.model.events.adata.blocker():
@@ -152,20 +132,11 @@
         if self.model.adata.shape == (0, 0):
             return
 
-<<<<<<< HEAD
-        self.model.spot_diameter = np.array([0.0, 10.0, 10.0])
-        self.model.instance_key = layer.metadata["instance_key"] = (
-            adata.uns["spatialdata_attrs"]["instance_key"] if adata is not None else None
-        )
-        self.model.region_key = layer.metadata["region_key"] = (
-            adata.uns["spatialdata_attrs"]["region_key"] if adata is not None else None
-=======
         self.model.instance_key = layer.metadata["instance_key"] = (
             table.uns["spatialdata_attrs"]["instance_key"] if table is not None else None
         )
         self.model.region_key = layer.metadata["region_key"] = (
             table.uns["spatialdata_attrs"]["region_key"] if table is not None else None
->>>>>>> 4070a61e
         )
         self.model.system_name = layer.metadata["name"] if "name" in layer.metadata else None
 
@@ -184,11 +155,7 @@
         self.table_name_widget.clear()
         self.table_name_widget.clear()
         if event.source == self.model or event.source.active:
-<<<<<<< HEAD
-            table_list = self._get_init_table_list()
-=======
             table_list = _get_init_table_list(self.viewer.layers.selection.active)
->>>>>>> 4070a61e
             if table_list:
                 self.model.table_names = table_list
                 self.table_name_widget.addItems(table_list)
@@ -330,11 +297,7 @@
 
         self.table_name_widget.clear()
 
-<<<<<<< HEAD
-        table_list = self._get_init_table_list()
-=======
         table_list = _get_init_table_list(self.viewer.layers.selection.active)
->>>>>>> 4070a61e
         if table_list:
             self.model.table_names = table_list
             self.table_name_widget.addItems(table_list)
@@ -374,10 +337,6 @@
         if self.model.adata.shape == (0, 0):
             return
 
-<<<<<<< HEAD
-        self.model.spot_diameter = np.array([0.0, 10.0, 10.0])
-=======
->>>>>>> 4070a61e
         self.model._region_key = layer.metadata["region_key"] if isinstance(layer, Labels) else None
         self.model._instance_key = layer.metadata["instance_key"] if isinstance(layer, Labels) else None
         self.model.system_name = layer.metadata["name"] if "name" in layer.metadata else None
@@ -392,16 +351,7 @@
     def _update_adata(self) -> None:
         if (table_name := self.table_name_widget.currentText()) == "":
             return
-<<<<<<< HEAD
-        layer = self._viewer.layers.selection.active
-        adata = None
-
-        if sdata := layer.metadata.get("sdata"):
-            element_name = layer.metadata.get("name")
-            table = sdata[table_name]
-            adata = table[table.obs[table.uns["spatialdata_attrs"]["region_key"]] == element_name]
-            layer.metadata["adata"] = adata
-=======
+
         self.model.active_table_name = table_name
 
         layer = self._viewer.layers.selection.active
@@ -411,7 +361,6 @@
             how = "left" if isinstance(layer, Labels) else "inner"
             _, table = join_sdata_spatialelement_table(sdata, element_name, table_name, how)
             layer.metadata["adata"] = table
->>>>>>> 4070a61e
 
         if layer is not None and "adata" in layer.metadata:
             with self.model.events.adata.blocker():
@@ -420,20 +369,11 @@
         if self.model.adata.shape == (0, 0):
             return
 
-<<<<<<< HEAD
-        self.model.spot_diameter = np.array([0.0, 10.0, 10.0])
-        self.model.instance_key = layer.metadata["instance_key"] = (
-            adata.uns["spatialdata_attrs"]["instance_key"] if adata is not None else None
-        )
-        self.model.region_key = layer.metadata["region_key"] = (
-            adata.uns["spatialdata_attrs"]["region_key"] if adata is not None else None
-=======
         self.model.instance_key = layer.metadata["instance_key"] = (
             table.uns["spatialdata_attrs"]["instance_key"] if table is not None else None
         )
         self.model.region_key = layer.metadata["region_key"] = (
             table.uns["spatialdata_attrs"]["region_key"] if table is not None else None
->>>>>>> 4070a61e
         )
         self.model.system_name = layer.metadata["name"] if "name" in layer.metadata else None
 
@@ -446,10 +386,6 @@
             self.obs_widget._onChange()
             self.var_widget._onChange()
             self.obsm_widget._onChange()
-<<<<<<< HEAD
-            self.var_points_widget._onChange()
-=======
->>>>>>> 4070a61e
         else:
             return
 
@@ -459,19 +395,8 @@
             return adata_layers
         return [None]
 
-<<<<<<< HEAD
-    def _get_init_table_list(self) -> Optional[Sequence[Optional[str]]]:
-        layer = self.viewer.layers.selection.active
-
-        table_names: Optional[Sequence[Optional[str]]]
-        if table_names := layer.metadata.get("table_names"):
-            return table_names  # type: ignore[no-any-return]
-
-        return None
-=======
     def _change_color_by(self) -> None:
         self.color_by.setText(f"Color by: {self.model.color_by}")
->>>>>>> 4070a61e
 
     @property
     def viewer(self) -> napari.Viewer:
