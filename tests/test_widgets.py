--- conflicted
+++ resolved
@@ -65,11 +65,8 @@
             "name": "blobs_labels",
             "adata": sdata_blobs["table"],
             "region_key": sdata_blobs["table"].uns["spatialdata_attrs"]["region_key"],
-<<<<<<< HEAD
             "instance_key": sdata_blobs["table"].uns["spatialdata_attrs"]["instance_key"],
             "table_names": ["table"],
-=======
->>>>>>> f8ba4f8c
         },
     )
 
@@ -78,15 +75,9 @@
     widget._select_layer()
     assert isinstance(widget.model, ImageModel)
     assert_equal(widget.model.adata, sdata_blobs["table"])
-    # TODO check whether this can be removed as this requires spatial in obsm
-    # assert widget.model.coordinates.shape[0] == sdata_blobs["table"].shape[0]
-    # assert widget.model.coordinates.ndim == 2
-<<<<<<< HEAD
+
     assert widget.model.region_key == "region"
     assert widget.model.instance_key == "instance_id"
-=======
-    assert widget.model.labels_key == "region"
->>>>>>> f8ba4f8c
     viewer.layers.selection.events.changed.disconnect()
 
 
@@ -112,51 +103,14 @@
     assert isinstance(widget.model, ImageModel)
     assert isinstance(widget.model.layer, Image)
     assert widget.table_name_widget.currentText() == ""
-<<<<<<< HEAD
-
-=======
-
-    # select observations
-    # widget.obs_widget._onAction(items=[obs_item])
-    # assert isinstance(viewer.layers.selection.active, Labels)
-    # assert viewer.layers.selection.active.name == f"{obs_item}:{layer_name}"
-
-    # select genes
-    # widget.var_widget._onAction(items=[var_item])
-    # assert isinstance(viewer.layers.selection.active, Labels)
-    # assert viewer.layers.selection.active.name == f"{var_item}:X:{layer_name}"
-    # assert "perc" in viewer.layers.selection.active.metadata
-    # assert "minmax" in viewer.layers.selection.active.metadata
-
->>>>>>> f8ba4f8c
+
     sdata_widget.viewer_model.add_sdata_labels(sdata_blobs, "blobs_labels", "global", False)
 
     widget._select_layer()
 
     assert isinstance(widget.model, ImageModel)
     assert isinstance(widget.model.layer, Labels)
-<<<<<<< HEAD
     assert widget.table_name_widget.currentText() == widget.model.layer.metadata["table_names"][0]
-=======
-    assert widget.table_name_widget.currentText() == "second_table"
-
-    # select observations
-    # widget.obs_widget._onAction(items=[obs_item])
-    # assert isinstance(viewer.layers.selection.active, Points)
-    # assert viewer.layers.selection.active.name == f"{obs_item}:{layer_name}"
-
-    # select genes
-    # widget.var_widget._onAction(items=[var_item])
-    # assert isinstance(viewer.layers.selection.active, Points)
-    # assert viewer.layers.selection.active.name == f"{var_item}:X:{layer_name}"
-    # assert "perc" in viewer.layers.selection.active.metadata
-    # assert "minmax" in viewer.layers.selection.active.metadata
-
-    # check adata layers
-    # assert len(widget._get_adata_layer()) == 1
-    # assert widget._get_adata_layer()[0] is None
-    # viewer.layers.selection.events.changed.disconnect()
->>>>>>> f8ba4f8c
 
 
 @pytest.mark.parametrize("widget", [QtAdataScatterWidget])
